--- conflicted
+++ resolved
@@ -1600,39 +1600,20 @@
 
 
 class SystemPaastaConfigDict(TypedDict, total=False):
+    api_ca_certificates: Dict[str, str]
     api_endpoints: Dict[str, str]
     auto_hostname_unique_size: int
     chronos_config: ChronosConfig
     cluster: str
-<<<<<<< HEAD
-    dashboard_links: Dict[str, Dict[str, str]]
-    api_endpoints: Dict[str, str]
-    api_ca_certificates: Dict[str, str]
-    default_api_ca_certificate: str
-    enable_client_cert_auth: bool
-    fsm_template: str
-    log_reader: LogReaderConfig
-    log_writer: LogWriterConfig
-    deployd_metrics_provider: str
-    metrics_provider: str
-    deployd_worker_failure_backoff_factor: int
-    deployd_maintenance_polling_frequency: int
-    sensu_host: str
-    sensu_port: int
-    dockercfg_location: str
-    synapse_port: int
-    synapse_host: str
-    synapse_haproxy_url_format: str
-=======
     cluster_autoscaler_max_decrease: float
     cluster_autoscaler_max_increase: float
     cluster_autoscaling_draining_enabled: bool
->>>>>>> 190cbde3
     cluster_autoscaling_resources: IdToClusterAutoscalingResourcesDict
     cluster_boost_enabled: bool
     cluster_fqdn_format: str
     clusters: Sequence[str]
     dashboard_links: Dict[str, Dict[str, str]]
+    default_api_ca_certificate: str
     deploy_blacklist: UnsafeDeployBlacklist
     deploy_whitelist: UnsafeDeployWhitelist
     deployd_big_bounce_rate: float
@@ -1646,6 +1627,7 @@
     disabled_watchers: List
     docker_registry: str
     dockercfg_location: str
+    enable_client_cert_auth: bool
     enable_nerve_readiness_check: bool
     expected_slave_attributes: ExpectedSlaveAttributes
     filter_bogus_mesos_cputime_enabled: bool
