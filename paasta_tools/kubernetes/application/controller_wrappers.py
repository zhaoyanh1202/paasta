--- conflicted
+++ resolved
@@ -209,13 +209,9 @@
     def update(self, kube_client: KubeClient) -> None:
         # If autoscaling is enabled, do not update replicas.
         # In all other cases, replica is set to max(instances, min_instances)
-<<<<<<< HEAD
         if self.get_soa_config().get("bounce_method", "") == "brutal":
             self.deep_delete_and_wait(kube_client)
-        if not self.get_soa_config().get("instances"):
-=======
         if self.get_soa_config().get("instances") is not None:
->>>>>>> 3f2b2a35
             self.item.spec.replicas = self.get_existing_app(kube_client).spec.replicas
         update_deployment(kube_client=kube_client, formatted_deployment=self.item)
         self.ensure_pod_disruption_budget(kube_client)
