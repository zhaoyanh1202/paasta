--- conflicted
+++ resolved
@@ -21,6 +21,7 @@
 from paasta_tools.utils import DEFAULT_SOA_DIR
 from paasta_tools.utils import list_clusters
 from paasta_tools.utils import load_system_paasta_config
+from paasta_tools.utils import PaastaColors
 
 
 def add_subparser(subparsers):
@@ -73,18 +74,15 @@
     system_paasta_config = load_system_paasta_config()
     service = figure_out_service_name(args, soa_dir=args.soa_dir)
     print "Performing an emergency start on %s..." % compose_job_id(service, args.instance)
-<<<<<<< HEAD
     output = execute_paasta_serviceinit_on_remote_master('start', args.cluster, service, args.instance)
-    print "Output: %s" % output
-=======
-    execute_paasta_serviceinit_on_remote_master(
+    output = execute_paasta_serviceinit_on_remote_master(
         subcommand='start',
         cluster=args.cluster,
         service=service,
         instance=args.instance,
         system_paasta_config=system_paasta_config
     )
->>>>>>> 71d2c27a
     print "%s" % "\n".join(paasta_emergency_start.__doc__.splitlines()[-8:])
+    print "Output: %s" % PaastaColors.grey(output)
     print "Run this command to see the status:"
     print "paasta status --service %s --clusters %s" % (service, args.cluster)