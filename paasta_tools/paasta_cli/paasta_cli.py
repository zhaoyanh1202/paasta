#!/usr/bin/env python
# PYTHON_ARGCOMPLETE_OK
"""A command line tool for viewing information from the PaaSTA stack."""
import argcomplete
import argparse
<<<<<<< HEAD
=======
import psutil
import os
import signal
import contextlib
>>>>>>> 1f1369ca

from paasta_tools.paasta_cli import cmds
from paasta_tools.paasta_cli.utils \
    import file_names_in_dir as paasta_commands_dir, load_method
from paasta_tools.utils import configure_log


def add_subparser(command, subparsers):
    """Given a command name, paasta_cmd, execute the add_subparser method
    implemented in paasta_cmd.py.

    Each paasta client command must implement a method called add_subparser.
    This allows the client to dynamically add subparsers to its subparser, which
    provides the benefits of argcomplete/argparse but gets it done in a modular
    fashion.

    :param command: a simple string - e.g. 'list'
    :param subparsers: an ArgumentParser object"""
    module_name = 'paasta_tools.paasta_cli.cmds.%s' % command
    add_subparser_fn = load_method(module_name, 'add_subparser')
    add_subparser_fn(subparsers)


def parse_args():
    """Initialize autocompletion and configure the argument parser.

    :return: an argparse.Namespace object mapping parameter names to the inputs
             from sys.argv
    """
    parser = argparse.ArgumentParser(description="Yelp PaaSTA client")

    subparsers = parser.add_subparsers(help="[-h, --help] for subcommand help")

    for command in sorted(paasta_commands_dir(cmds)):
        add_subparser(command, subparsers)

    argcomplete.autocomplete(parser)

    return parser.parse_args()


@contextlib.contextmanager
def set_pgrp_and_cleanup_procs_on_exit():
    """
        Set the pgrp of the process and all children.
        After the task completes, cleanup any other processes in the
        same pgrp.
    """
<<<<<<< HEAD
    configure_log()
    args = parse_args()
    args.command(args)
=======
    os.setpgrp()
    try:
        yield
    finally:
        pgrp = os.getpgrp()
        pids_in_pgrp = [proc for proc in psutil.process_iter() if os.getpgid(proc.pid) == pgrp
                        and proc.pid != os.getpid()]
        for proc in pids_in_pgrp:
            try:
                os.kill(proc.pid, signal.SIGTERM)
            except OSError:
                pass

>>>>>>> 1f1369ca

def main():
    """Perform a paasta call. Read args from sys.argv and pass parsed args onto
    appropriate command in paata_cli/cmds directory.

    Ensure we kill any child pids before we quit
    """
    configure_log()
    args = parse_args()
    with set_pgrp_and_cleanup_procs_on_exit():
        args.command(args)

if __name__ == '__main__':
    main()<|MERGE_RESOLUTION|>--- conflicted
+++ resolved
@@ -3,13 +3,10 @@
 """A command line tool for viewing information from the PaaSTA stack."""
 import argcomplete
 import argparse
-<<<<<<< HEAD
-=======
 import psutil
 import os
 import signal
 import contextlib
->>>>>>> 1f1369ca
 
 from paasta_tools.paasta_cli import cmds
 from paasta_tools.paasta_cli.utils \
@@ -58,11 +55,6 @@
         After the task completes, cleanup any other processes in the
         same pgrp.
     """
-<<<<<<< HEAD
-    configure_log()
-    args = parse_args()
-    args.command(args)
-=======
     os.setpgrp()
     try:
         yield
@@ -76,7 +68,6 @@
             except OSError:
                 pass
 
->>>>>>> 1f1369ca
 
 def main():
     """Perform a paasta call. Read args from sys.argv and pass parsed args onto
