import time

from paasta_tools.deployd.common import PaastaThread


class QueueMetrics(PaastaThread):
    def __init__(self, queue, cluster, metrics_provider):
        super().__init__()
        self.daemon = True
        self.metrics = metrics_provider
        self.queue = queue

        self.instances_to_bounce_later_gauge = self.metrics.create_gauge(
            "instances_to_bounce_later", paasta_cluster=cluster
        )
        self.instances_that_need_to_be_checked_up_on_gauge = self.metrics.create_gauge(
            "instances_that_need_to_be_checked_up_on", paasta_cluster=cluster
        )
        self.instances_to_bounce_now_gauge = self.metrics.create_gauge(
            "instances_to_bounce_now", paasta_cluster=cluster
        )

    def run(self):
        while True:
            self.instances_to_bounce_later_gauge.set(
<<<<<<< HEAD
                self.queue.unavailable_service_instances.qsize(),
            )
            self.instances_to_bounce_now_gauge.set(
                self.queue.available_service_instances.qsize(),
=======
                self.instances_to_bounce_later.qsize()
            )
            self.instances_that_need_to_be_checked_up_on_gauge.set(
                len(self.inbox.keys())
>>>>>>> 5a50f936
            )
            self.instances_to_bounce_now_gauge.set(self.instances_to_bounce_now.qsize())
            time.sleep(20)<|MERGE_RESOLUTION|>--- conflicted
+++ resolved
@@ -23,17 +23,9 @@
     def run(self):
         while True:
             self.instances_to_bounce_later_gauge.set(
-<<<<<<< HEAD
-                self.queue.unavailable_service_instances.qsize(),
+                self.queue.unavailable_service_instances.qsize()
             )
             self.instances_to_bounce_now_gauge.set(
-                self.queue.available_service_instances.qsize(),
-=======
-                self.instances_to_bounce_later.qsize()
+                self.queue.available_service_instances.qsize()
             )
-            self.instances_that_need_to_be_checked_up_on_gauge.set(
-                len(self.inbox.keys())
->>>>>>> 5a50f936
-            )
-            self.instances_to_bounce_now_gauge.set(self.instances_to_bounce_now.qsize())
             time.sleep(20)