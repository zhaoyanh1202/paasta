--- conflicted
+++ resolved
@@ -138,17 +138,12 @@
         return True
 
     def _get_nodes_by_ip(self) -> Mapping[str, KubernetesNode]:
-<<<<<<< HEAD
         if self.pool is not None:
             pool_label_selector = self.pool_config.read_string('pool_label_key', default='clusterman.com/pool') \
                                   + '=' + self.pool
             pool_nodes = self._core_api.list_node(label_selector=pool_label_selector).items
         else:
             pool_nodes = self._core_api.list_node().items
-=======
-        pool_label_selector = self.pool_label_key + '=' + self.pool
-        pool_nodes = self._core_api.list_node(label_selector=pool_label_selector).items
->>>>>>> ca339a4f
         return {
             get_node_ip(node): node
             for node in pool_nodes
