# Copyright 2019 Yelp Inc.
#
# Licensed under the Apache License, Version 2.0 (the "License");
# you may not use this file except in compliance with the License.
# You may obtain a copy of the License at
#
#     http://www.apache.org/licenses/LICENSE-2.0
#
# Unless required by applicable law or agreed to in writing, software
# distributed under the License is distributed on an "AS IS" BASIS,
# WITHOUT WARRANTIES OR CONDITIONS OF ANY KIND, either express or implied.
# See the License for the specific language governing permissions and
# limitations under the License.
<<<<<<< HEAD
import copy
import socket
=======
>>>>>>> 2780df5d
from collections import defaultdict
from distutils.util import strtobool
from typing import List
from typing import Mapping
from typing import Optional
from typing import Set
from typing import Tuple

import colorlog
import kubernetes
import staticconf
from kubernetes.client.models.v1_node import V1Node as KubernetesNode
from kubernetes.client.models.v1_node_selector_requirement import V1NodeSelectorRequirement
from kubernetes.client.models.v1_node_selector_term import V1NodeSelectorTerm
from kubernetes.client.models.v1_pod import V1Pod as KubernetesPod

from clusterman.interfaces.cluster_connector import ClusterConnector
from clusterman.interfaces.types import AgentMetadata
from clusterman.interfaces.types import AgentState
from clusterman.kubernetes.util import allocated_node_resources
from clusterman.kubernetes.util import CachedCoreV1Api
from clusterman.kubernetes.util import get_node_ip
from clusterman.kubernetes.util import PodUnschedulableReason
from clusterman.kubernetes.util import selector_term_matches_requirement
from clusterman.kubernetes.util import total_node_resources
from clusterman.kubernetes.util import total_pod_resources

logger = colorlog.getLogger(__name__)
KUBERNETES_SCHEDULED_PHASES = {'Pending', 'Running'}


class KubernetesClusterConnector(ClusterConnector):
    SCHEDULER = 'kubernetes'
    _core_api: kubernetes.client.CoreV1Api
<<<<<<< HEAD
    _pods: List[KubernetesPod]
    _prev_nodes_by_ip: Mapping[str, KubernetesNode]
=======
>>>>>>> 2780df5d
    _nodes_by_ip: Mapping[str, KubernetesNode]
    _pending_pods: List[KubernetesPod]
    _pods_by_ip: Mapping[str, List[KubernetesPod]]

    def __init__(self, cluster: str, pool: Optional[str]) -> None:
        super().__init__(cluster, pool)
        self.kubeconfig_path = staticconf.read_string(f'clusters.{cluster}.kubeconfig_path')
        self._safe_to_evict_annotation = staticconf.read_string(
            f'clusters.{cluster}.pod_safe_to_evict_annotation',
            default='cluster-autoscaler.kubernetes.io/safe-to-evict',
        )

    def reload_state(self) -> None:
        logger.info('Reloading nodes')

        self._core_api = CachedCoreV1Api(self.kubeconfig_path)
<<<<<<< HEAD
        self._pods = self._get_all_pods()

        # store the previous _nodes_by_ip for use in get_removed_nodes_before_last_reload()
        self._prev_nodes_by_ip = copy.deepcopy(self._nodes_by_ip)
=======
>>>>>>> 2780df5d
        self._nodes_by_ip = self._get_nodes_by_ip()
        self._pods_by_ip, self._pending_pods = self._get_pods_by_ip_or_pending()

    def get_removed_nodes_before_last_reload(self) -> Set[KubernetesNode]:
        previous_nodes = self._prev_nodes_by_ip
        current_nodes = self._nodes_by_ip

        # todo jmalt: make sure this gives the desired results
        # equality is defined based on to_dict() for V1Node, so this should work
        if previous_nodes is not None:
            return set(previous_nodes.values()) - set(current_nodes.values())
        else:
            return set()

    def get_resource_pending(self, resource_name: str) -> float:
        return getattr(allocated_node_resources([p for p, __ in self.get_unschedulable_pods()]), resource_name)

    def get_resource_allocation(self, resource_name: str) -> float:
        return sum(
            getattr(allocated_node_resources(pod), resource_name)
            for pod in self._pods_by_ip.values()
        )

    def get_resource_total(self, resource_name: str) -> float:
        return sum(
            getattr(total_node_resources(node), resource_name)
            for node in self._nodes_by_ip.values()
        )

    def get_unschedulable_pods(self) -> List[Tuple[KubernetesPod, PodUnschedulableReason]]:
        unschedulable_pods = []
        for pod in self._pending_pods:
            is_unschedulable = False
            if not pod.status or not pod.status.conditions:
                logger.info('No conditions in pod status, skipping')
                continue

            for condition in pod.status.conditions:
                if condition.reason == 'Unschedulable':
                    is_unschedulable = True
            if is_unschedulable:
                unschedulable_pods.append((pod, self._get_pod_unschedulable_reason(pod)))
        return unschedulable_pods

    def _pod_belongs_to_pool(self, pod: KubernetesPod) -> bool:
        # Check if the pod is on a node in the pool -- this should cover most cases
        if pod.status.phase in KUBERNETES_SCHEDULED_PHASES and pod.status.host_ip in self._nodes_by_ip:
            return True

        # Otherwise, check if the node selector matches the pool; we'll only get to either of the
        # following checks if the pod _should_ be running on the cluster, but isn't currently.  (This won't catch things
        # that have a nodeSelector or nodeAffinity for anything other than "pool name", for example, system-level
        # DaemonSets like kiam)
        if pod.spec.node_selector:
            for key, value in pod.spec.node_selector.items():
                if key == self.pool_label_key:
                    return value == self.pool

        # Lastly, check if an affinity rule matches
        selector_requirement = V1NodeSelectorRequirement(
            key=self.pool_label_key, operator='In', values=[self.pool]
        )

        if pod.spec.affinity and pod.spec.affinity.node_affinity:
            node_affinity = pod.spec.affinity.node_affinity
            terms: List[V1NodeSelectorTerm] = []
            if node_affinity.required_during_scheduling_ignored_during_execution:
                terms.extend(node_affinity.required_during_scheduling_ignored_during_execution.node_selector_terms)
            if node_affinity.preferred_during_scheduling_ignored_during_execution:
                terms.extend([
                    term.preference
                    for term in node_affinity.preferred_during_scheduling_ignored_during_execution
                ])
            if selector_term_matches_requirement(terms, selector_requirement):
                return True
        return False

    def _get_pod_unschedulable_reason(self, pod: KubernetesPod) -> PodUnschedulableReason:
        pod_resource_request = total_pod_resources(pod)
        for node in self._nodes_by_ip.values():
            if pod_resource_request < total_node_resources(node):
                return PodUnschedulableReason.Unknown

        return PodUnschedulableReason.InsufficientResources

    def _get_agent_metadata(self, node_ip: str) -> AgentMetadata:
        node = self._nodes_by_ip.get(node_ip)
        if not node:
            return AgentMetadata(state=AgentState.ORPHANED)
        return AgentMetadata(
            agent_id=node.metadata.name,
            allocated_resources=allocated_node_resources(self._pods_by_ip[node_ip]),
            is_safe_to_kill=self._is_node_safe_to_kill(node_ip),
            batch_task_count=self._count_batch_tasks(node_ip),
            state=(AgentState.RUNNING if self._pods_by_ip[node_ip] else AgentState.IDLE),
            task_count=len(self._pods_by_ip[node_ip]),
            total_resources=total_node_resources(node),
        )

    def _is_node_safe_to_kill(self, node_ip: str) -> bool:
        for pod in self._pods_by_ip[node_ip]:
            annotations = pod.metadata.annotations or dict()
            pod_safe_to_evict = strtobool(annotations.get(self.safe_to_evict_key, 'true'))
            if not pod_safe_to_evict:
                return False
        return True

    def _get_nodes_by_ip(self) -> Mapping[str, KubernetesNode]:
        pool_label_selector = self.pool_config.read_string('pool_label_key', default='clusterman.com/pool')
        pool_nodes = self._core_api.list_node().items

        return {
            get_node_ip(node): node
            for node in pool_nodes
            if not self.pool or node.metadata.labels.get(pool_label_selector, None) == self.pool
        }

    def _get_pods_by_ip_or_pending(self) -> Tuple[Mapping[str, List[KubernetesPod]], List[KubernetesPod]]:
        pods_by_ip: Mapping[str, List[KubernetesPod]] = defaultdict(list)
        pending_pods: List[KubernetesPod] = []

        all_pods = self._core_api.list_pod_for_all_namespaces().items
        for pod in all_pods:
            if self._pod_belongs_to_pool(pod):
                if pod.status.phase == 'Running':
                    pods_by_ip[pod.status.host_ip].append(pod)
                else:
                    pending_pods.append(pod)
        return pods_by_ip, pending_pods

    def _count_batch_tasks(self, node_ip: str) -> int:
        count = 0
        for pod in self._pods_by_ip[node_ip]:
            if pod.metadata.annotations is None:
                continue
            for annotation, value in pod.metadata.annotations.items():
                if annotation == self._safe_to_evict_annotation:
                    count += (not strtobool(value))  # if it's safe to evict, it's NOT a batch task
                    break
        return count

    @property
    def pool_label_key(self):
        return self.pool_config.read_string('pool_label_key', default='clusterman.com/pool')

    @property
    def safe_to_evict_key(self):
        return self.pool_config.read_string('safe_to_evict_key', default='clusterman.com/safe_to_evict')<|MERGE_RESOLUTION|>--- conflicted
+++ resolved
@@ -11,11 +11,7 @@
 # WITHOUT WARRANTIES OR CONDITIONS OF ANY KIND, either express or implied.
 # See the License for the specific language governing permissions and
 # limitations under the License.
-<<<<<<< HEAD
 import copy
-import socket
-=======
->>>>>>> 2780df5d
 from collections import defaultdict
 from distutils.util import strtobool
 from typing import List
@@ -50,11 +46,8 @@
 class KubernetesClusterConnector(ClusterConnector):
     SCHEDULER = 'kubernetes'
     _core_api: kubernetes.client.CoreV1Api
-<<<<<<< HEAD
     _pods: List[KubernetesPod]
     _prev_nodes_by_ip: Mapping[str, KubernetesNode]
-=======
->>>>>>> 2780df5d
     _nodes_by_ip: Mapping[str, KubernetesNode]
     _pending_pods: List[KubernetesPod]
     _pods_by_ip: Mapping[str, List[KubernetesPod]]
@@ -71,13 +64,10 @@
         logger.info('Reloading nodes')
 
         self._core_api = CachedCoreV1Api(self.kubeconfig_path)
-<<<<<<< HEAD
         self._pods = self._get_all_pods()
 
         # store the previous _nodes_by_ip for use in get_removed_nodes_before_last_reload()
         self._prev_nodes_by_ip = copy.deepcopy(self._nodes_by_ip)
-=======
->>>>>>> 2780df5d
         self._nodes_by_ip = self._get_nodes_by_ip()
         self._pods_by_ip, self._pending_pods = self._get_pods_by_ip_or_pending()
 
