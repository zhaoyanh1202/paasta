# Make sure to modify setup.py as well!
a-sync == 0.5.0
aiohttp >= 3.2.1
argcomplete >= 0.8.1
boto3
botocore
bravado >= 8.4.0
choice == 0.1
chronos-python >= 1.2.0
cookiecutter == 1.4.0
croniter
# Don't update this unless you have confirmed the client works with
# the Docker version deployed on PaaSTA servers
docker-py == 1.2.3
dulwich >= 0.17.3
ephemeral-port-reserve >= 1.0.1
gevent == 1.1.1
humanize >= 0.5.1
inotify >= 0.2.8
isodate >= 0.5.0
jsonschema[format]
kazoo >= 2.0.0
marathon >= 0.9.3
mypy-extensions == 0.3.0
progressbar2 >= 3.10.0
pymesos >= 0.2.0
pyramid >= 1.8
pyramid-swagger >= 2.3.0
pysensu-yelp >= 0.3.4
python-crontab>=2.1.1
python-dateutil >= 2.4.0
python-iptables
pytimeparse >= 1.1.0
pytz >= 2014.10
requests == 2.18.4
requests-cache >= 0.4.10,<= 0.5.0
retry
ruamel.yaml
sensu-plugin
service-configuration-lib >= 0.12.0
slackclient==1.2.1
syslogmp
task-processing
typing-extensions
tzlocal
ujson == 1.35
<<<<<<< HEAD
utaw == 0.2.0
websocket-client==0.44.0
=======
>>>>>>> cbc56300
wsgicors
yelp-clog >= 2.7.2<|MERGE_RESOLUTION|>--- conflicted
+++ resolved
@@ -44,10 +44,6 @@
 typing-extensions
 tzlocal
 ujson == 1.35
-<<<<<<< HEAD
 utaw == 0.2.0
-websocket-client==0.44.0
-=======
->>>>>>> cbc56300
 wsgicors
 yelp-clog >= 2.7.2