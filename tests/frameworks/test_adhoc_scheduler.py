from __future__ import absolute_import
from __future__ import unicode_literals

import mock
import pytest
from addict import Dict

from paasta_tools import utils
from paasta_tools.frameworks import adhoc_scheduler
from paasta_tools.frameworks import native_scheduler
from paasta_tools.frameworks.native_service_config import NativeServiceConfig
from paasta_tools.frameworks.native_service_config import UnknownNativeServiceError


@pytest.fixture
def system_paasta_config():
    return utils.SystemPaastaConfig(
        {
            "docker_registry": "fake",
            "volumes": [],
        }, "/fake/system/configs",
    )


def make_fake_offer(cpu=50000, mem=50000, port_begin=31000, port_end=32000, pool='default'):
    offer = Dict(
        agent_id=Dict(value='super_big_slave'),
        resources=[
            Dict(
                name='cpus',
                scalar=Dict(value=cpu),
            ),
            Dict(
                name='mem',
                scalar=Dict(value=mem),
            ),
            Dict(
                name='ports',
                ranges=Dict(
                    range=[Dict(begin=port_begin, end=port_end)],
                ),
            ),
        ],
        attributes=[],
    )

    if pool is not None:
        offer.attributes = [
            Dict(name='pool', text=Dict(value=pool)),
        ]

    return offer


class TestAdhocScheduler(object):
    def test_raise_error_when_cmd_missing(self, system_paasta_config):
        service_name = "service_name"
        instance_name = "instance_name"
        cluster = "cluster"

        service_configs = [
            NativeServiceConfig(
                service=service_name,
                instance=instance_name,
                cluster=cluster,
                config_dict={
                    "cpus": 0.1,
                    "mem": 50,
                    "instances": 3,
                    "drain_method": "test",
                },
                branch_dict={
                    'docker_image': 'busybox',
                    'desired_state': 'start',
                },
                soa_dir='/nail/etc/services',
            ),
        ]

        with pytest.raises(UnknownNativeServiceError):
            adhoc_scheduler.AdhocScheduler(
                service_name=service_name,
                instance_name=instance_name,
                cluster=cluster,
                system_paasta_config=system_paasta_config,
                service_config=service_configs[0],
                dry_run=False,
                reconcile_start_time=0,
                staging_timeout=30,
            )

    @mock.patch('paasta_tools.frameworks.native_scheduler._log', autospec=True)
    def test_can_only_launch_task_once(self, mock_log, system_paasta_config):
        service_name = "service_name"
        instance_name = "instance_name"
        cluster = "cluster"

        service_configs = [
            NativeServiceConfig(
                service=service_name,
                instance=instance_name,
                cluster=cluster,
                config_dict={
                    "cpus": 0.1,
                    "mem": 50,
                    "instances": 3,
                    "cmd": 'sleep 50',
                    "drain_method": "test",
                },
                branch_dict={
                    'docker_image': 'busybox',
                    'desired_state': 'start',
                },
                soa_dir='/nail/etc/services',
            ),
        ]

        scheduler = adhoc_scheduler.AdhocScheduler(
            service_name=service_name,
            instance_name=instance_name,
            cluster=cluster,
            system_paasta_config=system_paasta_config,
            service_config=service_configs[0],
            dry_run=False,
            reconcile_start_time=0,
            staging_timeout=30,
        )

        fake_driver = mock.Mock()

        with mock.patch(
            'paasta_tools.utils.load_system_paasta_config', autospec=True,
            return_value=system_paasta_config,
        ):
            # Check that offers with invalid pool don't get accepted
            tasks, _ = scheduler.tasks_and_state_for_offer(
                fake_driver, make_fake_offer(pool='notdefault'), {},
            )
            assert len(tasks) == 0

            tasks, _ = scheduler.tasks_and_state_for_offer(
                fake_driver, make_fake_offer(pool=None), {},
            )
            assert len(tasks) == 0

            tasks = scheduler.launch_tasks_for_offers(fake_driver, [make_fake_offer()])
            task_id = tasks[0].task_id.value
            task_name = tasks[0].name
            assert len(scheduler.task_store.get_all_tasks()) == 1
            assert len(tasks) == 1
            assert scheduler.need_more_tasks(task_name, scheduler.task_store.get_all_tasks(), []) is False
            assert scheduler.need_to_stop() is False

            no_tasks = scheduler.launch_tasks_for_offers(fake_driver, [make_fake_offer()])
            assert len(scheduler.task_store.get_all_tasks()) == 1
            assert len(no_tasks) == 0
            assert scheduler.need_to_stop() is False

            scheduler.statusUpdate(
                fake_driver,
<<<<<<< HEAD
                mock.Mock(task_id=mock.Mock(value=task_id), state=native_scheduler.TASK_FINISHED))
            assert len(scheduler.task_store.get_all_tasks()) == 1
=======
                mock.Mock(task_id=mock.Mock(value=task_id), state=native_scheduler.TASK_FINISHED),
            )
            assert len(scheduler.tasks_with_flags) == 1
            assert scheduler.tasks_with_flags[task_id].marked_for_gc is True
>>>>>>> dc01d532
            assert scheduler.need_to_stop() is True

    @mock.patch('paasta_tools.frameworks.native_scheduler._log', autospec=True)
    def test_can_run_multiple_copies(self, mock_log, system_paasta_config):
        service_name = "service_name"
        instance_name = "instance_name"
        cluster = "cluster"

        service_configs = [
            NativeServiceConfig(
                service=service_name,
                instance=instance_name,
                cluster=cluster,
                config_dict={
                    "cpus": 0.1,
                    "mem": 50,
                    "instances": 3,
                    "cmd": 'sleep 50',
                    "drain_method": "test",
                },
                branch_dict={
                    'docker_image': 'busybox',
                    'desired_state': 'start',
                },
                soa_dir='/nail/etc/services',
            ),
        ]

        scheduler = adhoc_scheduler.AdhocScheduler(
            service_name=service_name,
            instance_name=instance_name,
            cluster=cluster,
            system_paasta_config=system_paasta_config,
            service_config=service_configs[0],
            dry_run=False,
            reconcile_start_time=0,
            staging_timeout=30,
            service_config_overrides={'instances': 5},
        )

        fake_driver = mock.Mock()

        with mock.patch(
            'paasta_tools.utils.load_system_paasta_config', autospec=True,
            return_value=system_paasta_config,
        ):
            tasks = scheduler.launch_tasks_for_offers(fake_driver, [make_fake_offer()])
            task_name = tasks[0].name
            task_ids = [t.task_id.value for t in tasks]

            assert len(scheduler.task_store.get_all_tasks()) == 5
            assert len(tasks) == 5
            assert scheduler.need_more_tasks(task_name, scheduler.task_store.get_all_tasks(), []) is False
            assert scheduler.need_to_stop() is False

            no_tasks = scheduler.launch_tasks_for_offers(fake_driver, [make_fake_offer()])
            assert len(scheduler.task_store.get_all_tasks()) == 5
            assert len(no_tasks) == 0
            assert scheduler.need_to_stop() is False

            for idx, task_id in enumerate(task_ids):
                scheduler.statusUpdate(
                    fake_driver,
<<<<<<< HEAD
                    mock.Mock(task_id=mock.Mock(value=task_id), state=native_scheduler.TASK_FINISHED))
                live_tasks = [t for t, p in scheduler.task_store.get_all_tasks().items()
                              if p.mesos_task_state in native_scheduler.LIVE_TASK_STATES]
                assert len(scheduler.task_store.get_all_tasks()) == 5
                assert len(live_tasks) == 4 - idx
=======
                    mock.Mock(task_id=mock.Mock(value=task_id), state=native_scheduler.TASK_FINISHED),
                )
                assert len(scheduler.tasks_with_flags) == 5 - idx
                assert scheduler.tasks_with_flags[task_id].marked_for_gc is True
>>>>>>> dc01d532
                assert scheduler.need_to_stop() is (idx == 4)<|MERGE_RESOLUTION|>--- conflicted
+++ resolved
@@ -158,15 +158,9 @@
 
             scheduler.statusUpdate(
                 fake_driver,
-<<<<<<< HEAD
-                mock.Mock(task_id=mock.Mock(value=task_id), state=native_scheduler.TASK_FINISHED))
+                mock.Mock(task_id=mock.Mock(value=task_id), state=native_scheduler.TASK_FINISHED),
+            )
             assert len(scheduler.task_store.get_all_tasks()) == 1
-=======
-                mock.Mock(task_id=mock.Mock(value=task_id), state=native_scheduler.TASK_FINISHED),
-            )
-            assert len(scheduler.tasks_with_flags) == 1
-            assert scheduler.tasks_with_flags[task_id].marked_for_gc is True
->>>>>>> dc01d532
             assert scheduler.need_to_stop() is True
 
     @mock.patch('paasta_tools.frameworks.native_scheduler._log', autospec=True)
@@ -230,16 +224,6 @@
             for idx, task_id in enumerate(task_ids):
                 scheduler.statusUpdate(
                     fake_driver,
-<<<<<<< HEAD
-                    mock.Mock(task_id=mock.Mock(value=task_id), state=native_scheduler.TASK_FINISHED))
-                live_tasks = [t for t, p in scheduler.task_store.get_all_tasks().items()
-                              if p.mesos_task_state in native_scheduler.LIVE_TASK_STATES]
-                assert len(scheduler.task_store.get_all_tasks()) == 5
-                assert len(live_tasks) == 4 - idx
-=======
                     mock.Mock(task_id=mock.Mock(value=task_id), state=native_scheduler.TASK_FINISHED),
                 )
-                assert len(scheduler.tasks_with_flags) == 5 - idx
-                assert scheduler.tasks_with_flags[task_id].marked_for_gc is True
->>>>>>> dc01d532
                 assert scheduler.need_to_stop() is (idx == 4)